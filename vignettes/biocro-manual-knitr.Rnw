--- conflicted
+++ resolved
@@ -708,11 +708,7 @@
 Another significant component that will affect transpiration during a
 day is the level of water stress the plant is experiencing.
 
-<<<<<<< HEAD
 <<canopy-stress, include=FALSE, eval=FALSE>>=
-=======
-<<canopy-stress, eval=FALSE>>=
->>>>>>> b6aeff1a
 ## No stress
 dat2 <- NULL
 tmp2 <- matrix(ncol=5,nrow=24)
