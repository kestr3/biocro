## BioCro [![Build Status](https://github.com/ebimodeling/biocro-dev/workflows/R-CMD-check/badge.svg)](https://github.com/ebimodeling/biocro-dev/actions?query=workflow%3AR-CMD-check)
BioCro is a model that predicts plant growth over time given crop-specific parameters and environmental data as input.

It uses models of key physiological and biophysical processes underlying plant growth ([Humphries and Long, 1995]), and has previously been used for predicting biomass yield and leaf area index of switchgrass and miscanthus ([Miguez et al., 2009]).

BioCro has also been integrated into a suite of tools that link the model directly to crop trait and yield data ([LeBauer et al., 2014]). The Predictive Ecosystem Analyzer ([PEcAn](https://github.com/PecanProject/pecan)) couples BioCro to the [Biofuel Ecophysiological Traits and Yields database](https://www.betydb.org).

### An example
The `run_biocro()` function accepts initial values, parameters, climate variables, and sets of modules to run. It returns the results in a data frame.

```r
library(BioCro)
library(lattice)

result <- with(soybean, {run_biocro(
  initial_values,
  parameters,
  soybean_weather$'2002',
  direct_modules,
  differential_modules,
  ode_solver
)})

xyplot(Stem + Leaf ~ TTc, data = result, type='l', auto = TRUE)
```

There are parameters and modules for soybean (_Glycine max_), miscanthus (_Miscanthus_ x _giganteus_), and willow (_Saliceae salix_).


### Installation
#### Requirements
- The [R environment](https://cran.r-project.org/) version 3.5.0 or greater.
- On Windows, a version of [Rtools](https://cran.r-project.org/bin/windows/Rtools/) appropriate for your version of R.
- On Linux, gcc and g++ version 4.9.3 or greater (consult documentation for your distribution for installation instructions).
- On MacOS, Xcode.

#### Installation steps
1. Obtain a local copy of this repository, making sure to include the Git
   submodule code. This can be accomplished using either of two methods:
   1. If you are new to Git, the easiest way to get a local copy is to install
      GitHub Desktop and use the "Open with GitHub Desktop" option in the "Code"
      dropdown on the GitHub page for this repository.
   2. Alternatively, clone the repository using Git on the command
      line in the usual fashion by running
      `git clone <https://github.com/ebimodeling/biocro-dev>` The repository
      contains a Git submodule, so you will need to take the additional step of
      running `git submodule update --init` to obtain it.
2. Install the BioCro R package using one of the following sets of comands.
   These assume that the source files are in a directory named "biocro" residing
   in a parent directory located at "path_to_source_code_parent_directory".
   1. To install from the command line:
      ```
      cd path_to_source_code_parent_directory
      R CMD INSTALL biocro
      ```
   2. To install from within R:
      ```
      setwd('path_to_source_code_parent_directory')
      install.packages('biocro', repos=NULL, type='SOURCE')
      ```

### Making contributions

Please see the [contribution
guidelines](https://ebimodeling.github.io/biocro-dev-documentation/master/bookdown/contributing-to-biocro.html)
before submitting changes.

### Software Documentation

See the [BioCro Documentation Web
Site](https://ebimodeling.github.io/biocro-documentation/).  There
will be found not only the standard package documentation, but also
documentation of the C++ code, including notes on the biological
models used in BioCro and their implementation.  Also included is
documentation for BioCro package developers and maintainers.

<<<<<<< HEAD
### License

The `BioCro` R package is licensed under the MIT license, but includes or uses
other software packages that have different licenses. See `LICENSE.note` for
more details.
=======
There is also a separate [page that documents all of the quantities
used by the Standard BioCro Module
Library](https://ebimodeling.github.io/biocro-dev-documentation/quantity_docs/quantities.html).

>>>>>>> b96c373d

## References
- [Humphries S and Long SP][Humphries and Long, 1995] (1995) WIMOVAC - a software package for modeling the dynamics of the plant leaf and canopy photosynthesis. Computer Applications in the Bioscience 11(4):361-371.
- [Miguez FE, Zhu XG, Humphries S, Bollero GA, Long SP][Miguez et al., 2009] (2009) A semimechanistic model predicting the growth and production of the bioenergy crop Miscanthus × giganteus: description, parameterization and validation.  Global Change Biology Bioenergy 1: 282-296.
- [LeBauer D, Wang D, Richter K, Davidson C, Dietze M][LeBauer et al., 2014] (2014) Facilitating feedbacks between field measurements and ecosystem models. Ecological Monographs 83(2): 133-154.
- [Wang D, Jaiswal D, Lebauer DS, Wertin TM, Bollero GA, Leakey ADB, Long SP][Wang et al., 2015] (2015) A physiological and biophysical model of coppice willow (Salix spp.) production yields for the contiguous USA in current and future climate scenarios. Plant, Cell & Environment 38(9), 1850-1865.

[Humphries and Long, 1995]:https://doi.org/10.1093/bioinformatics/11.4.361
[Miguez et al., 2009]:https://doi.org/10.1111/j.1757-1707.2009.01019.x
[LeBauer et al., 2014]:https://doi.org/10.1890/12-0137.1
[Wang et al., 2015]:https://doi.org/10.1111/pce.12556<|MERGE_RESOLUTION|>--- conflicted
+++ resolved
@@ -74,18 +74,15 @@
 models used in BioCro and their implementation.  Also included is
 documentation for BioCro package developers and maintainers.
 
-<<<<<<< HEAD
+There is also a separate [page that documents all of the quantities
+used by the Standard BioCro Module
+Library](https://ebimodeling.github.io/biocro-dev-documentation/quantity_docs/quantities.html).
+
 ### License
 
 The `BioCro` R package is licensed under the MIT license, but includes or uses
 other software packages that have different licenses. See `LICENSE.note` for
 more details.
-=======
-There is also a separate [page that documents all of the quantities
-used by the Standard BioCro Module
-Library](https://ebimodeling.github.io/biocro-dev-documentation/quantity_docs/quantities.html).
-
->>>>>>> b96c373d
 
 ## References
 - [Humphries S and Long SP][Humphries and Long, 1995] (1995) WIMOVAC - a software package for modeling the dynamics of the plant leaf and canopy photosynthesis. Computer Applications in the Bioscience 11(4):361-371.
