
##' Model crop growth.
##'
##' \code{Gro()} models crop growth over time given species-specific parameters and climate data. It can be used to predict yield, determine regions that are suitable for growing a crop, and identify traits that have the most influence on yield.
##' @param initial_values Parameter values that are known only at the start of the simulation period. These are recorded in the result. (a list of named numeric values)
##' @param parameters Parameter values that are constant for the entire simulation period. These are not recorded in the result. (a list of named numeric values)
##' @param varying_parameters Times at which a solution is desired and parameter values that are known \emph{a priori} for the entire simulation period. These are not recorded in the result. (a data frame with at least the columns \code{year}, \code{doy}, and \code{hour} and optionally columns for parameters that are known \emph{a priori}.)
##' @param modules The model modules that should be run. Required modules are given in the details. (a list of named character values)
##' @return A data frame with the columns \code{year}, \code{doy}, and \code{hour}; and a column for each parameter in \code{initial_values}; and a row for each row in \code{varying_parameters}:
##'
##' @details
##' \subsection{An overview of model definitions}{
##' A model can be fully defined using two types of arguments: (1) the set of equations and (2) the parameters required by those equations. The set of all parameters in the model is commonly called the state.
##' 
##' State values can be known, \emph{a priori}, for the entire simulation (\emph{a priori} state), or known only at the start of the simulation period (calculated state).
##' }
##'
##' \subsection{Model implementation using Gro()}{
##' In Gro(), the sets of equations are passed via the modules argument, and the state is passed via the \code{initial_values}, \code{parameters}, and \code{varying_parameters} arguments.
##' 
##' The set of modules determines the parameters that must be defined in the state arguments. Each module has parameters it requires, which must be defined in exactly one of the state arguments
##'
##' The state argument in which a parameter is defined determines whether a parameter is considered calculated state or \emph{a priori} state. Parameters defined in \code{initial_values} are considered calculated state, whereas parameters defined in either \code{parameters} or \code{varying_parameters} are considered \emph{a priori} state. The difference between \code{parameters} and \code{varying_parameters} is that values in \code{parameters} are considered constant for the simulation period, whereas values in \code{varying_parameters} may be different for each time point. Only calculated state variables are recorded in the output. A priori state variable values will overwrite any calculations of those values performed internally by the model.
##' }
##'
##'
##' \subsection{State argument details}{
##' \code{initial_values}: Parameter values that are known only at the start of the simulation period. Parameter values are recorded in the output. If the model calculates the parameter value, it will change with time. If the model does not calculate the value, it will be constant with time, but it will still be recorded.
##'
##' \code{parameters}: Parameter values that are known and constant for the entire simulation period. Values are not recorded in the output. If the model calculates the parameter value, the calculated value will be overwritten by the value in \code{parameters}.
##'
##' \code{varying_parameters}: Parameter values that are known \emph{a priori} at every time step in the entire simulation period. Values are not recorded in the output. If the model calculates the parameter value, the calculated value will be overwritten by the value in \code{varying_parameters}.
##'
##' The data frame \code{varying_parameters} must contain at least the columns \code{year}, \code{doy}, and \code{hour}, specifying the times at which a solution is required. Times must be evenly spaced, and the difference in times must be given in the \code{timestep} parameter (units are hours).
##' }
##'
##' \subsection{Required module names and available modules}{
##' \itemize{
##'     \item \code{canopy_module_name}
##'         \itemize{
##'             \item c3canopy, c4canopy
##'         }
##'     \item \code{soil_module_name}
##'         \itemize{
##'             \item one_layer_soil_profile, two_layer_soil_profile
##'         }
##'     \item \code{growth_module_name}
##'         \itemize{
##'             \item partitioning_growth
##'         }
##'     \item \code{senescence_module_name}
##'         \itemize{
##'             \item thermal_time_senescence, thermal_time_and_frost_senescence
##'         }
##' }
##' }
##'
##' \subsection{Precompiled module and parameter sets}{
##' Sets of parameters and modules are provided for sorghum, miscanthus, and willow, and are named [crop]_initial_state, [crop]_parameters, and [crop]_modules, e.g., sorghum_initial_state.
##' 
##' Weather data are provided. These are typically for one year (January 1 to December 31) and should be subsetted to include only the period of growth. The function \code{get_growing_season_climate()} is provided as one means of subsetting climate data.
##' }
##'
##' @examples
##' ## Simulate sorghum growth
##' result = Gro(sorghum_initial_state, sorghum_parameters, get_growing_season_climate(weather05), sorghum_modules)
##' lattice::xyplot(Stem + Leaf + Root ~ TTc, data=result, type='l', auto=list(points=FALSE, lines=TRUE), ylab=expression('Biomass'~(Mg/ha)), xlab=expression('Thermal time'~(degree*C~day)))
##' 
##' ### The results can be combined with the data that were used to drive the model.
##' result = cbind(result, get_growing_season_climate(weather05))
##' 
##' ## Change a subset of the parameters.
##' canopy_architecture = within(sorghum_parameters, {chil = 1.2; leafwidth = 0.05})
##' architechture_result = Gro(sorghum_initial_state, canopy_architecture, get_growing_season_climate(weather05), sorghum_modules)
##' lattice::xyplot(Stem + Leaf + Root ~ TTc, data=architechture_result, type='l', auto=list(points=FALSE, lines=TRUE), ylab=expression('Biomass'~(Mg/ha)), xlab=expression('Thermal time'~(degree*C~day)))
##'

Gro <- function(initial_values, parameters, varying_parameters, modules)
{
    for ( ilist in list(initial_values, parameters) ) {
        if (class(ilist) != 'list') {
            stop('"initial_values" and "parameters" must each be a list.')
        }
        
        item_lengths = unlist(lapply(ilist, length))
        if (!(all(item_lengths == 1))) {
            error_message = sprintf("The following parameters have lengths other than 1, but all parameters must have a length of exactly 1: %s.\n", paste(names(item_lengths)[which(item_lengths > 1)], collapse=', '))
            stop(error_message)
        }
    }
    module_names = paste(c('canopy', 'soil', 'growth', 'senescence'), '_module_name', sep='')
    
    if (any(null_ind <- unlist(lapply(modules[module_names], is.null)))) {
        message = 'The following modules names are NULL, but they must be defined: '
        missing_modules = paste(module_names[null_ind], collapse=', ')
        stop(paste(message, missing_modules, '.', sep=''))
    }

    varying_parameters = as.data.frame(lapply(as.list(varying_parameters), as.numeric))  # C++ requires that all the variables have type `double  # C++ requires that all the variables have type `double`.
    names(varying_parameters) = tolower(names(varying_parameters))  # Convert all names to lower case for easy of use.

    result = as.data.frame(.Call(R_Gro, initial_values, parameters, varying_parameters, modules$canopy_module_name, modules$soil_module_name, modules$growth_module_name, modules$senescence_module_name))
    result = cbind(varying_parameters[c('year', 'doy', 'hour')], result)
    return(result)
}

partial_gro = function(initial_values, parameters, varying_parameters, modules, arg_names) {
# Accepts the same parameters as Gro() with an additional 'arg_names' parameter, which is a vector of character variables.
# Returns a function that runs Gro() with all of the parameters, except 'arg_names
# set as default. The only parameter in the new function is the value of 'arg_names'.
# This technique is called partial application, hence the name partial_gro.

# initial_values: same as Gro()
# parameters: same as Gro()
# varying_parameters: same as Gro()
# modules: same as Gro()
# arg_name: vector of character variables. The names of the arguments that the new function accepts.
#          It must contain the names of parameters in 'intial_values', 'parameters', or 'varying_parameters'.

# returns f(arg).
#
# Example:
# senescence_gro = partial_gro(sorghum_initial_state, sorghum_parameters, weather05, sorghum_modules, c('seneLeaf', 'seneStem', 'seneRoot', 'seneRhizome'))
# result = senescence_gro(c(3000, 3000, 3000, 3000))

    arg_list = list(initial_values=sorghum_initial_state, parameters=sorghum_parameters, varying_parameters=weather05, modules=sorghum_modules)

    df = data.frame(control=character(), arg_name=character(), stringsAsFactors=FALSE)
    for (i in seq_along(arg_list)) {
<<<<<<< HEAD
        if (!is.na(ind <- match(arg_name, names(arg_list[[i]])))) {
            control = names(arg_list)[i]
            break
        }
=======
        df = rbind(df, data.frame(control = names(arg_list)[i], arg_name=names(arg_list[[i]]), stringsAsFactors=FALSE))
>>>>>>> 66539f18
    }

    controls = df[match(arg_names, df$arg_name), ]
    if (any(is.na(controls))) {
        missing = arg_names[which(is.na(controls$control))]
        stop(paste('The following arguments in "arg_names" are not in any of the paramter lists:', paste(missing, collapse=', ')))
    }
    function(x) {
        if (length(x) != length(arg_names)) stop("The length of x does not match the length of arguments when this function was defined.")
        temp_arg_list = arg_list
        for (i in seq_along(arg_names)) {
            c_row = controls[i, ]
            temp_arg_list[[c_row$control]][[c_row$arg_name]] = x[i]
        }
        do.call(Gro, temp_arg_list)
    }
}

<|MERGE_RESOLUTION|>--- conflicted
+++ resolved
@@ -127,14 +127,7 @@
 
     df = data.frame(control=character(), arg_name=character(), stringsAsFactors=FALSE)
     for (i in seq_along(arg_list)) {
-<<<<<<< HEAD
-        if (!is.na(ind <- match(arg_name, names(arg_list[[i]])))) {
-            control = names(arg_list)[i]
-            break
-        }
-=======
         df = rbind(df, data.frame(control = names(arg_list)[i], arg_name=names(arg_list[[i]]), stringsAsFactors=FALSE))
->>>>>>> 66539f18
     }
 
     controls = df[match(arg_names, df$arg_name), ]
