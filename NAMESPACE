useDynLib(BioCro,
          R_run_biocro,
          R_system_derivatives,
          R_module_info,
<<<<<<< HEAD
		  R_evaluate_module,
          R_module_wrapper_pointer,
		  R_validate_dynamical_system_inputs,
		  R_validate_simultaneous_equations,
		  R_solve_simultaneous_equations,
		  R_test_simultaneous_equations,
		  R_get_all_modules,
		  R_get_all_quantities,
		  R_get_all_ode_solvers,
		  R_get_all_se_solvers)
=======
          R_evaluate_module,
          R_validate_dynamical_system_inputs,
          R_validate_simultaneous_equations,
          R_solve_simultaneous_equations,
          R_test_simultaneous_equations,
          R_get_all_modules,
          R_get_all_quantities,
          R_get_all_ode_solvers,
          R_get_all_se_solvers)
>>>>>>> ae0cf020

import(stats, lattice)

export(run_biocro)

export(partial_run_biocro)

export(system_derivatives)

export(module_info)

export(evaluate_module)

export(partial_evaluate_module)

export(module_response_curve)

export(quantity_list_from_names)

export(module_wrapper_pointer)

export(validate_dynamical_system_inputs)

export(validate_simultaneous_equations)

export(solve_simultaneous_equations)

export(test_simultaneous_equations)

export(add_time_to_weather_data)

export(get_all_modules)

export(get_all_quantities)

export(get_all_ode_solvers)

export(get_all_se_solvers)

export(SoilType, showSoilType)

export(get_growing_season_climate)<|MERGE_RESOLUTION|>--- conflicted
+++ resolved
@@ -2,19 +2,8 @@
           R_run_biocro,
           R_system_derivatives,
           R_module_info,
-<<<<<<< HEAD
-		  R_evaluate_module,
+          R_evaluate_module,
           R_module_wrapper_pointer,
-		  R_validate_dynamical_system_inputs,
-		  R_validate_simultaneous_equations,
-		  R_solve_simultaneous_equations,
-		  R_test_simultaneous_equations,
-		  R_get_all_modules,
-		  R_get_all_quantities,
-		  R_get_all_ode_solvers,
-		  R_get_all_se_solvers)
-=======
-          R_evaluate_module,
           R_validate_dynamical_system_inputs,
           R_validate_simultaneous_equations,
           R_solve_simultaneous_equations,
@@ -23,7 +12,6 @@
           R_get_all_quantities,
           R_get_all_ode_solvers,
           R_get_all_se_solvers)
->>>>>>> ae0cf020
 
 import(stats, lattice)
 
