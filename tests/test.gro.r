--- conflicted
+++ resolved
@@ -17,11 +17,7 @@
 
 wrong_modules = within(sorghum_modules, canopy_module_name<-'NONEXISTANTMODULE')
 result = get_errors({Gro(sorghum_initial_values, sorghum_parameters, weather05, wrong_modules)})
-<<<<<<< HEAD
-if (conditionMessage(result) != "Caught exception in R_biocro_simulation: 'NONEXISTANTMODULE' was given as a module name, but ModuleFactory::get_inputs could not find a module with that name.\n") {
-=======
 if (conditionMessage(result) != "Caught exception in R_run_biocro: 'NONEXISTANTMODULE' was given as a module name, but ModuleFactory::get_inputs could not find a module with that name.\n") {
->>>>>>> c942263d
     warning('Nonexistant module names should produce an error.')
 }
 
