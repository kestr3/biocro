## This file defines settings and helper functions for running the crop model
## tests.
##
## If any of the crop-specific defaults for the initial values, parameters,
## modules or weather data change, or if the behavior of any of these modules
## changes, the stored data for one or more crops will likely need to be
## updated. To do this, open a fresh R session in this directory, load the
## `BioCro` and `testthat` libraries, source this file, and type the following
## command:
##
## update_stored_results(PLANT_TESTING_INFO[[INDEX]])
##
## where the value of `INDEX` corresponds to the desired crop as defined in the
## `PLANT_TESTING_INFO` list below. For example, INDEX = 1 corresponds to
## Glycine max. Afterwards, check the git diff for the stored data files to make
## sure the changes are reasonable (to the extent that this is possible).
## Finally, rerun this file using the `testthat` package to make sure the tests
## all pass.

# Choose the number of time points to test for each simulation result
MAX_SAMPLE_SIZE <- 5

# Use a 0.5% tolerance when comparing values between simulations. Lower
# tolerances have caused problems when comparing results calculated on different
# operating systems.
RELATIVE_ERROR_TOLERANCE <- 5e-3

# Choose default weather
WEATHER <- get_growing_season_climate(weather$'2005')

# Make a helping function for specifying crop information
specify_crop <- function(
    plant_name,
    should_run,
    crop_info,
    drivers,
    ignored_variables
)
{
    list(
        plant_name = plant_name,
        should_run = should_run,
        initial_values = crop_info$initial_values,
        parameters = crop_info$parameters,
        drivers = drivers,
        direct_modules = crop_info$direct_modules,
        differential_modules = crop_info$differential_modules,
        ode_solver = crop_info$ode_solver,
        stored_result_file = paste0(
            "../test_data/",
            plant_name,
            "_simulation.csv"
        ),
        ignored_variables = ignored_variables
    )
}

# Define lists of species-specific variables to ignore.

MISCANTHUS_X_GIGANTEUS_IGNORE <- character(0)

WILLOW_IGNORE <- character(0)

<<<<<<< HEAD
ZEA_MAYS_IGNORE <- character(0)

# As of 2023-04-11, test failures have started occurring for some soybean model
# outputs: canopy conductance and a few photosynthesis outputs from sunlit
# leaves deep within the canopy (layers 7-9) at intermediate times of the year
# (but not at the start or end of a growing season). It seems that these
# quantities are different on Windows vs MacOS or Ubuntu. However, the fraction
# of sunlit leaves deep in the canopy is very small, and these discrepancies do
# not seem to have any impact on the biomass calculations. Likewise, the canopy
# conductance is not actually used as an input by any BioCro module, so it has
# no impact on any other calculations. (Nevertheless, try to look into the
# differences in canopy conductance before 2024-04-11).
SOYBEAN_IGNORE <- c(
    "ncalls",
    "canopy_conductance",
    "sunlit_Assim_layer_7",
    "sunlit_Assim_layer_8",
    "sunlit_Assim_layer_9",
    "sunlit_Ci_layer_7",
    "sunlit_Ci_layer_8",
    "sunlit_Ci_layer_9",
    "sunlit_GrossAssim_layer_7",
    "sunlit_GrossAssim_layer_8",
    "sunlit_GrossAssim_layer_9",
    "sunlit_Gs_layer_7",
    "sunlit_Gs_layer_8",
    "sunlit_Gs_layer_9",
    "sunlit_Rp_layer_7",
    "sunlit_Rp_layer_8",
    "sunlit_Rp_layer_9",
    "sunlit_Cs_layer_7",
    "sunlit_Cs_layer_8",
    "sunlit_Cs_layer_9",
    "sunlit_RHs_layer_7",
    "sunlit_RHs_layer_8",
    "sunlit_RHs_layer_9"
)
=======
SOYBEAN_IGNORE <- c("ncalls")
>>>>>>> 892a12cb

# Define the plants to test
PLANT_TESTING_INFO <- list(
    specify_crop("miscanthus_x_giganteus", TRUE,  miscanthus_x_giganteus, WEATHER,                MISCANTHUS_X_GIGANTEUS_IGNORE), # INDEX = 1
    specify_crop("willow",                 TRUE,  willow,                 WEATHER,                WILLOW_IGNORE),                 # INDEX = 2
    specify_crop("soybean",                TRUE,  soybean,                soybean_weather$'2002', SOYBEAN_IGNORE)                 # INDEX = 3
)

# Make a helping function that runs a simulation for one crop
run_crop_simulation <- function(test_info) {
    run_biocro(
        test_info[['initial_values']],
        test_info[['parameters']],
        test_info[['drivers']],
        test_info[['direct_modules']],
        test_info[['differential_modules']],
        test_info[['ode_solver']]
    )
}

# Combine new and old results into one data frame for plotting purposes (this
# will be useful when manually assessing the differences between a new and old
# simulation). If the columns have changed between the new and old outputs, it's
# possible to specify a vector of column names to include in the output.
# (Otherwise, the call to rbind will fail).
#
# The output from this function is intended to be used in plotting commands like
#
# compare_crop_output <- compare_crop(PLANT_TESTING_INFO[[INDEX]], c('time', 'Leaf', 'Stem', 'Root', 'Grain'))
# lattice::xyplot(Leaf + Stem + Root + Grain ~ time, group = version, data = compare_crop_output, type = 'l', auto = TRUE, grid = TRUE)
compare_crop <- function(test_info, columns_to_keep = NULL) {
    new_result <- run_crop_simulation(test_info)
    stored_result <- read.csv(test_info[['stored_result_file']])

    if (!is.null(columns_to_keep)) {
        new_result <- new_result[,columns_to_keep]
        stored_result <- stored_result[,columns_to_keep]
    }

    new_result[['version']] <- "new"
    stored_result[['version']] <- "stored"

    return(rbind(new_result, stored_result))
}

# Make a helping function that updates the stored data for one crop
update_stored_results <- function(test_info) {

    # Calculate the result
    plant_result <- run_crop_simulation(test_info)

    # Save it as a csv file
    write.csv(
        plant_result,
        file=test_info[['stored_result_file']],
        quote=FALSE,
        eol="\n",
        na="",
        row.names=FALSE
    )
}

# Make a helping function that checks the result of a new simulation against the
# stored data for one crop
test_plant_model <- function(test_info) {

    # Describe the current test
    description_validity <- paste(
        "The",
        test_info[['plant_name']],
        "simulation has a valid definition"
    )

    # Check the inputs for validity
    test_that(description_validity, {
        expect_true(
            validate_dynamical_system_inputs(
                test_info[['initial_values']],
                test_info[['parameters']],
                test_info[['drivers']],
                test_info[['direct_modules']],
                test_info[['differential_modules']],
                verbose = FALSE
            )
        )
    })

    if (test_info[['should_run']]) {
        # Describe the current test
        description_run <- paste(
            "The",
            test_info[['plant_name']],
            "simulation runs without producing any errors"
        )

        # Run the simulation
        new_result <- 0
        test_that(description_run, {
            expect_silent(
                new_result <<- run_biocro(
                    test_info[['initial_values']],
                    test_info[['parameters']],
                    test_info[['drivers']],
                    test_info[['direct_modules']],
                    test_info[['differential_modules']],
                    test_info[['ode_solver']]
                )
            )
        })

        # Make sure the simulation was completed
        description <- paste(
            "The",
            test_info[['plant_name']],
            "simulation ran to completion"
        )

        test_that(description, {
            expect_equal(nrow(new_result), nrow(test_info[['drivers']]))
        })

        # If the simulation finished, make additional checks
        if (nrow(new_result) == nrow(test_info[['drivers']])) {
            # Some variables may need to be ignored, possibly because their
            # values depend on the operating system or other factors that may
            # change between simulation runs. Remove these from the results. If
            # a variable is flagged to be ignored but is not in the simulation
            # result, this could indicate that one of the default modules has
            # been changed, and the list of ignored variables should probably be
            # revisited, so warn the user.
            for (variable in test_info[['ignored_variables']]) {
                if (variable %in% names(new_result)) {
                    new_result[[variable]] <- NULL
                } else {
                    msg <- paste0(
                        "The regression test reports that '",
                        variable,
                        "' is no longer included in the ",
                        test_info[['plant_name']],
                        " simulation result. Did a default module change?"
                    )
                    warning(msg)
                }
            }

            # Read the stored result from the data file
            stored_result <- read.csv(test_info[['stored_result_file']])

            # Make sure all columns contain numeric data
            stored_result <- as.data.frame(sapply(stored_result, as.numeric))

            # Make sure the stored result contains all the non-ignored
            # quantities in the new result
            new_column_names <- names(new_result)

            stored_column_names <- names(stored_result)

            for (name in new_column_names) {
                description <- paste(
                    "The stored",
                    test_info[['plant_name']],
                    "simulation result includes the",
                    name,
                    "column"
                )

                test_that(description, {
                    expect_true(name %in% stored_column_names)
                })
            }

            # Make a helping function that compares the new result to the old
            # one at a single index
            compare_simulation_trial <- function(index) {
                for (variable in new_column_names) {
                    description <- paste0(
                        "The ", test_info[['plant_name']], " simulation result ",
                        "agrees with the stored result at index ",
                        index,
                        " for the '",
                        variable,
                        "' quantity"
                    )

                    test_that(description, {
                        expect_equal(
                            new_result[[variable]][index],
                            stored_result[[variable]][index],
                            tolerance=RELATIVE_ERROR_TOLERANCE
                        )
                    })
                }
            }

            # Run the test for some equally spaced indices including the first
            # and last points of the simulation. Note that no problems occur if
            # `points_to_test` includes non-integer elements, since R
            # automatically truncates them to integer values when they are used
            # as indices to access elements of a vector.
            index_of_last_row <- length(new_result[[1]])
            points_to_test = seq(
                from = 1,
                to = index_of_last_row,
                length.out = max(
                    min(
                        index_of_last_row,
                        MAX_SAMPLE_SIZE
                    ),
                    2.0
                )
            )

            for (index in points_to_test) {
                compare_simulation_trial(index)
            }
        }
    }
}<|MERGE_RESOLUTION|>--- conflicted
+++ resolved
@@ -60,9 +60,6 @@
 MISCANTHUS_X_GIGANTEUS_IGNORE <- character(0)
 
 WILLOW_IGNORE <- character(0)
-
-<<<<<<< HEAD
-ZEA_MAYS_IGNORE <- character(0)
 
 # As of 2023-04-11, test failures have started occurring for some soybean model
 # outputs: canopy conductance and a few photosynthesis outputs from sunlit
@@ -99,9 +96,6 @@
     "sunlit_RHs_layer_8",
     "sunlit_RHs_layer_9"
 )
-=======
-SOYBEAN_IGNORE <- c("ncalls")
->>>>>>> 892a12cb
 
 # Define the plants to test
 PLANT_TESTING_INFO <- list(
