--- conflicted
+++ resolved
@@ -37,11 +37,10 @@
 - This version adds a description of the BioCro git branching model to
   `contribution_guidelines.Rmd` and clarifies the process of updating `NEWS.md`.
 
-<<<<<<< HEAD
 - Replaced instances of `sprintf` in boost files with `snprintf` to avoid
   `R CMD check` warnings
-=======
-- It also changes the R-CMD-check workflow in the following ways:
+
+- The R-CMD-check workflow has been changed in the following ways:
 
   - When the check workflow is run manually, there are two new input
     options:
@@ -61,7 +60,6 @@
 
   - The debug output steps are grouped together when possible, and the
     output is shown earlier on in the workflow.
->>>>>>> 5de86d01
 
 # CHANGES IN BioCro VERSION 3.0.2
 
