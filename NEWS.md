<!--
This file should document all significant changes brought about by each new
release.

All changes related to a particular release should be collected under a heading
specifying the version number of that release, such as
"# CHANGES IN BioCro VERSION 2.0.0". The individual changes should be listed as
bullet points and categorized under "## MAJOR CHANGES", "## MINOR CHANGES",
or "## BUG FIXES" following the major.minor.patch structure of semantic
versioning. When applicable, entries should include direct links to the relevant
pull requests.

To facilitate this, when a feature on a feature branch is completed and a pull
request is being prepared, a new section should be added at the top of this file
under the heading "# UNRELEASED"; it should list all the important changes made
on the feature branch.

Then, when it comes time to merge the feature branch into `develop`, the new
"# UNRELEASED" section is transferred into the `develop` branch's version of
NEWS.md, or, if the `develop` branch already has an "# UNRELEASED" section in
its version of NEWS.md, the feature branch's "# UNRELEASED" section will be
integrated into the one on the `develop` branch. (This process of integrating
the two "# UNRELEASED" sections will likely be part of resolving an inevitable
merge conflict.)

Finally, when a new release is made, "# UNRELEASED" should be replaced by a
heading with the new version number, such as
"# CHANGES IN BioCro VERSION 2.0.0". This section will combine the draft release
notes for all features that have been added since the previous release.

In the case of a hotfix, a short section headed by the new release number should
be directly added to this file to describe the related changes.
-->

# UNRELEASED

- This version adds a description of the BioCro git branching model to
  `contribution_guidelines.Rmd` and clarifies the process of updating `NEWS.md`.

<<<<<<< HEAD
- Replaced instances of `sprintf` in boost files with `snprintf` to avoid
  `R CMD check` warnings

- The R-CMD-check workflow has been changed in the following ways:

  - When the check workflow is run manually, there are two new input
    options:

    - The user can now choose whether or not to run R CMD check with
      the --as-cran option.  Formerly, this was always used.

    - The user can choose whether and when to throw an error on R CMD
      check failures.  Formerly, an error was thrown whenever the R
      CMD check failure was either "warning" or "error".

  - Output that was formerly shown only on manual runs when the
    "debug" checkbox was selected is now always shown.  The "debug"
    option has been changed to "dry-run", which results in the debug
    output being shown but the actually check, and those set-up steps
    needed only to carry out the check, are skipped.

  - The debug output steps are grouped together when possible, and the
    output is shown earlier on in the workflow.

- Modified the R-CMD-check workflow so that the manual is not checked
  when the workflow runs automatically.  This has also been made the
  default when the workflow is run manually.
=======
- GitHub workflows and actions in the repository have been updated to
  use the latest versions of all GitHub and 3rd-party actions.
>>>>>>> 7107083c

# CHANGES IN BioCro VERSION 3.0.2

## MINOR CHANGES

- This version adds several missing references to the main README.

# CHANGES IN BioCro VERSION 3.0.1

## MINOR CHANGES

- This version pertains only to the GitHub documentation workflow.  It
  changes the publication location to the
  `biocro/BioCro-documentation` repository, and it changes the
  triggers of the workflow so that automatic publication happens when
  a new release is published.  Additionally, a symlink is created to
  link the URL
  https://biocro.github.io/BioCro-documentation/latest/pkgdown/ to
  https://biocro.github.io/BioCro-documentation/<tag name>/pkgdown/,
  where <tag name> is the tag name for the new release.

# CHANGES IN BioCro VERSION 3.0.0

## MAJOR CHANGES

- This version introduces the concept of distinct module libraries, allowing
  users to develop modules in private and to create collections of related
  modules. There is an associated syntax change, where modules must now be
  specified using _fully-qualified names_ that include a module library name and
  the local name of a module within that library; for example, the module that
  was previously known as `thermal_time_linear` must now be referred to as
  `BioCro:thermal_time_linear`.

- Any R package representing a BioCro module library must now have four
  non-exported functions related to accessing its modules: `get_all_modules`,
  `get_all_quantities`, `module_creators`, and `framework_version`. When a
  fully-qualified module name such as `library_name:local_module_name` is passed
  to a function such as `module_info`, an internal call to
  `library_name:::module_creators(module_name)` will be made to retrieve a
  pointer to a module. Hence, `library_name` must be the same as the module
  library package name. This is a required part of a method for passing C
  objects from a module library to the core BioCro framework via R; the full
  details are not discussed here.

- The code in the `src` directory has been reorganized to reflect the division
  between framework code, module code, and "R-to-C" code discussed in the
  manuscript; now, `src/framework` contains the core C++ code,
  `src/module_library` contains the module code, and the "R-to-C" code can be
  found directly in `src`.

- The C++ framework code in `src/framework` has been moved to a separate
  repository and licensed under the GNU LGPL; it is included in the BioCro R
  package repository as a Git submodule. This allows us to use a permissive
  license for the BioCro R package while still protecting the code that
  assembles and solves models. Associated with this change, the BioCro R package
  is now licensed under the MIT license. See `LICENSE.note` for details.

## MINOR CHANGES

- The `soil_type_selector` module has been removed and replaced with a data
  object called `soil_parameters`. For crop models that previously set the
  `soil_type_indicator` to `6` to choose the soil parameter values, this
  parameter has been replaced with the values from `soil_parameters$clay_loam`.

- Crop model definitions are now stored as single lists rather than as multiple
  objects; for example, `soybean_parameters` and `soybean_initial_values` are
  now stored as two elements of the `soybean` list: `soybean$parameters` and
  `soybean$initial_values`.

- The function returned by `partial_run_biocro` can now properly respond to
  vectors and lists of named elements.

- Module testing functions have been added to the package namespace.

- Many small improvements have been made to the documentation and the module
  code in `src/module_library`; these changes are too numerous to list here.

## BUG FIXES

- The elements of the `arg_names` input to `partial_run_biocro` can now be in
  any order; previously, they were required to be supplied in the same order as
  the appear in the other inputs to `partial_run_biocro`, for example, the names
  of any initial values were required to come before the names of any
  parameters. If the arguments were supplied in the wrong order, then the inputs
  to the function returned by `partial_run_biocro` would be interpreted in the
  wrong order.

- A bug that sometimes caused the last time point of a simulation to contain NaN
  for all quantities has been fixed; this was related to an out-of-bounds error
  when accessing vector elements in the C++ function
  `dynamical_system::update_drivers`.

# CHANGES IN BioCro VERSION 2.0.0

## MAJOR CHANGES

- This version is a major update to the design of BioCro. In this version,
  subsets of a model are called _modules_. The design attempts to meet the
  following goals:
  - Make it easier to reuse modules between species, such as the C3
    photosynthesis modules.
  - Make it easier to swap related modules for comparison, for example,
    comparing the Farquhar-von-Caemmerer-Berry model to a radiation use
    efficiency model.
  - Simplify parameter optimization and sensitivity analysis by providing an
    interface readily useable by common optimizers and similar functions.

- More details can be found in the peer-reviewed publication in _in silico_
  Plants [Lochocki et al., 2022](https://doi.org/10.1093/insilicoplants/diac003)
  and in the vignettes included with the package:
  - _A Practical Guide to BioCro_
  - _Quantitative Comparison Between Two Photosynthesis Models_
  - _An Introduction to BioCro for Those Who Want to Add Models_

  PDF versions of these vignettes corresponding to the latest version of BioCro
  can be obtained online at the
  [BioCro vignette PDF website](https://ebimodeling.github.io/biocro-documentation/docs/articles/pdf_vignette_index.html).

# BioCro VERSION 0.951

- This is the last release of the original version of BioCro, which was first
  described in [Miguez et al., 2009](https://doi.org/10.1111/j.1757-1707.2009.01019.x)
  and updated over the years to add more crop models and R functions. A full
  change log for this version and previous versions is not available in this
  document.<|MERGE_RESOLUTION|>--- conflicted
+++ resolved
@@ -37,7 +37,6 @@
 - This version adds a description of the BioCro git branching model to
   `contribution_guidelines.Rmd` and clarifies the process of updating `NEWS.md`.
 
-<<<<<<< HEAD
 - Replaced instances of `sprintf` in boost files with `snprintf` to avoid
   `R CMD check` warnings
 
@@ -65,10 +64,9 @@
 - Modified the R-CMD-check workflow so that the manual is not checked
   when the workflow runs automatically.  This has also been made the
   default when the workflow is run manually.
-=======
+
 - GitHub workflows and actions in the repository have been updated to
   use the latest versions of all GitHub and 3rd-party actions.
->>>>>>> 7107083c
 
 # CHANGES IN BioCro VERSION 3.0.2
 
