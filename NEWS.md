--- conflicted
+++ resolved
@@ -100,15 +100,15 @@
     leaf reflectance and transmittance coefficients, respectively. This ensures
     that the constraint `A + R + T = 1` is always satisfied.
 
-<<<<<<< HEAD
+
 - Added a check to ensure the drivers passed to `run_biocro` are sequential
   in time, because BioCro assumes that drivers are evenly spaced in time.
   As a result, the drivers are required to always have a `time` variable
   (`time` is computed from `doy` and `hour` if provided as a convenience).
-=======
+
 - Added a new function for generating C++ header files for new module classes:
   `module_write`
->>>>>>> aab130a3
+
 
 ## OTHER CHANGES
 
