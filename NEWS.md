<!--
This file should document all significant changes brought about by each new
release.

All changes related to a particular release should be collected under a heading
specifying the version number of that release, such as
"# CHANGES IN BioCro VERSION 2.0.0". The individual changes should be listed as
bullet points and categorized under "## MAJOR CHANGES", "## MINOR CHANGES",
or "## BUG FIXES" following the major.minor.patch structure of semantic
versioning. When applicable, entries should include direct links to the relevant
pull requests.

To facilitate this, when a feature on a feature branch is completed and a pull
request is being prepared, a new section should be added at the top of this file
under the heading "# UNRELEASED"; it should list all the important changes made
on the feature branch.

Then, when it comes time to merge the feature branch into `develop`, the new
"# UNRELEASED" section is transferred into the `develop` branch's version of
NEWS.md, or, if the `develop` branch already has an "# UNRELEASED" section in
its version of NEWS.md, the feature branch's "# UNRELEASED" section will be
integrated into the one on the `develop` branch. (This process of integrating
the two "# UNRELEASED" sections will likely be part of resolving an inevitable
merge conflict.)

Finally, when a new release is made, "# UNRELEASED" should be replaced by a
heading with the new version number, such as
"# CHANGES IN BioCro VERSION 2.0.0". This section will combine the draft release
notes for all features that have been added since the previous release.

In the case of a hotfix, a short section headed by the new release number should
be directly added to this file to describe the related changes.
-->

# UNRELEASED

- This version adds a description of the BioCro git branching model to
  `contribution_guidelines.Rmd` and clarifies the process of updating `NEWS.md`.

<<<<<<< HEAD
- Replaced instances of `sprintf` in boost files with `snprintf` to avoid
  `R CMD check` warnings

- The R-CMD-check workflow has been changed in the following ways:

  - When the check workflow is run manually, there are two new input
    options:

    - The user can now choose whether or not to run R CMD check with
      the --as-cran option.  Formerly, this was always used.

    - The user can choose whether and when to throw an error on R CMD
      check failures.  Formerly, an error was thrown whenever the R
      CMD check failure was either "warning" or "error".

  - Output that was formerly shown only on manual runs when the
    "debug" checkbox was selected is now always shown.  The "debug"
    option has been changed to "dry-run", which results in the debug
    output being shown but the actually check, and those set-up steps
    needed only to carry out the check, are skipped.

  - The debug output steps are grouped together when possible, and the
    output is shown earlier on in the workflow.

- Modified the R-CMD-check workflow so that the manual is not checked
  when the workflow runs automatically.  This has also been made the
  default when the workflow is run manually.

- GitHub workflows and actions in the repository have been updated to
  use the latest versions of all GitHub and 3rd-party actions.
=======
- Updates related to changing the GitHub hosting organization from
  "ebimodeling" to "biocro":

  Most references to the ebimodeling GitHub organization have been
  removed; references to ebimodeling/biocro have been updated to point
  to biocro/biocro instead.  Most of these occurred in various places
  in the documentation.  Most links to the online documentation have
  been replaced with links to https://biocro.github.io, with (in some
  cases) instructions on how to navigate to the particular section of
  the documentation of interest.  This decreases dependence on the
  precise layout of the online documentation.  Some other changes and
  clarifications to the documentation have been made as well.
>>>>>>> 091fc241

# CHANGES IN BioCro VERSION 3.0.2

## MINOR CHANGES

- This version adds several missing references to the main README.

# CHANGES IN BioCro VERSION 3.0.1

## MINOR CHANGES

- This version pertains only to the GitHub documentation workflow.  It
  changes the publication location to the
  `biocro/BioCro-documentation` repository, and it changes the
  triggers of the workflow so that automatic publication happens when
  a new release is published.  Additionally, a symlink is created to
  link the URL
  https://biocro.github.io/BioCro-documentation/latest/pkgdown/ to
  https://biocro.github.io/BioCro-documentation/<tag name>/pkgdown/,
  where <tag name> is the tag name for the new release.

# CHANGES IN BioCro VERSION 3.0.0

## MAJOR CHANGES

- This version introduces the concept of distinct module libraries, allowing
  users to develop modules in private and to create collections of related
  modules. There is an associated syntax change, where modules must now be
  specified using _fully-qualified names_ that include a module library name and
  the local name of a module within that library; for example, the module that
  was previously known as `thermal_time_linear` must now be referred to as
  `BioCro:thermal_time_linear`.

- Any R package representing a BioCro module library must now have four
  non-exported functions related to accessing its modules: `get_all_modules`,
  `get_all_quantities`, `module_creators`, and `framework_version`. When a
  fully-qualified module name such as `library_name:local_module_name` is passed
  to a function such as `module_info`, an internal call to
  `library_name:::module_creators(module_name)` will be made to retrieve a
  pointer to a module. Hence, `library_name` must be the same as the module
  library package name. This is a required part of a method for passing C
  objects from a module library to the core BioCro framework via R; the full
  details are not discussed here.

- The code in the `src` directory has been reorganized to reflect the division
  between framework code, module code, and "R-to-C" code discussed in the
  manuscript; now, `src/framework` contains the core C++ code,
  `src/module_library` contains the module code, and the "R-to-C" code can be
  found directly in `src`.

- The C++ framework code in `src/framework` has been moved to a separate
  repository and licensed under the GNU LGPL; it is included in the BioCro R
  package repository as a Git submodule. This allows us to use a permissive
  license for the BioCro R package while still protecting the code that
  assembles and solves models. Associated with this change, the BioCro R package
  is now licensed under the MIT license. See `LICENSE.note` for details.

## MINOR CHANGES

- The `soil_type_selector` module has been removed and replaced with a data
  object called `soil_parameters`. For crop models that previously set the
  `soil_type_indicator` to `6` to choose the soil parameter values, this
  parameter has been replaced with the values from `soil_parameters$clay_loam`.

- Crop model definitions are now stored as single lists rather than as multiple
  objects; for example, `soybean_parameters` and `soybean_initial_values` are
  now stored as two elements of the `soybean` list: `soybean$parameters` and
  `soybean$initial_values`.

- The function returned by `partial_run_biocro` can now properly respond to
  vectors and lists of named elements.

- Module testing functions have been added to the package namespace.

- Many small improvements have been made to the documentation and the module
  code in `src/module_library`; these changes are too numerous to list here.

## BUG FIXES

- The elements of the `arg_names` input to `partial_run_biocro` can now be in
  any order; previously, they were required to be supplied in the same order as
  the appear in the other inputs to `partial_run_biocro`, for example, the names
  of any initial values were required to come before the names of any
  parameters. If the arguments were supplied in the wrong order, then the inputs
  to the function returned by `partial_run_biocro` would be interpreted in the
  wrong order.

- A bug that sometimes caused the last time point of a simulation to contain NaN
  for all quantities has been fixed; this was related to an out-of-bounds error
  when accessing vector elements in the C++ function
  `dynamical_system::update_drivers`.

# CHANGES IN BioCro VERSION 2.0.0

## MAJOR CHANGES

- This version is a major update to the design of BioCro. In this version,
  subsets of a model are called _modules_. The design attempts to meet the
  following goals:
  - Make it easier to reuse modules between species, such as the C3
    photosynthesis modules.
  - Make it easier to swap related modules for comparison, for example,
    comparing the Farquhar-von-Caemmerer-Berry model to a radiation use
    efficiency model.
  - Simplify parameter optimization and sensitivity analysis by providing an
    interface readily useable by common optimizers and similar functions.

- More details can be found in the peer-reviewed publication in _in silico_
  Plants [Lochocki et al., 2022](https://doi.org/10.1093/insilicoplants/diac003)
  and in the vignettes included with the package:
  - _A Practical Guide to BioCro_
  - _Quantitative Comparison Between Two Photosynthesis Models_
  - _An Introduction to BioCro for Those Who Want to Add Models_

  PDF versions of these vignettes corresponding to the latest version of BioCro
  can be obtained online from the _Articles_ menu at the
  [BioCro documentation website](https://biocro.github.io).

# BioCro VERSION 0.951

- This is the last release of the original version of BioCro, which was first
  described in [Miguez et al., 2009](https://doi.org/10.1111/j.1757-1707.2009.01019.x)
  and updated over the years to add more crop models and R functions. A full
  change log for this version and previous versions is not available in this
  document.<|MERGE_RESOLUTION|>--- conflicted
+++ resolved
@@ -37,7 +37,6 @@
 - This version adds a description of the BioCro git branching model to
   `contribution_guidelines.Rmd` and clarifies the process of updating `NEWS.md`.
 
-<<<<<<< HEAD
 - Replaced instances of `sprintf` in boost files with `snprintf` to avoid
   `R CMD check` warnings
 
@@ -68,7 +67,7 @@
 
 - GitHub workflows and actions in the repository have been updated to
   use the latest versions of all GitHub and 3rd-party actions.
-=======
+
 - Updates related to changing the GitHub hosting organization from
   "ebimodeling" to "biocro":
 
@@ -81,7 +80,6 @@
   the documentation of interest.  This decreases dependence on the
   precise layout of the online documentation.  Some other changes and
   clarifications to the documentation have been made as well.
->>>>>>> 091fc241
 
 # CHANGES IN BioCro VERSION 3.0.2
 
