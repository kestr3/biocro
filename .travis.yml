# Sample .travis.yml for R projects from https://github.com/craigcitro/r-travis

language: c

before_install:
  - curl -OL http://raw.github.com/craigcitro/r-travis/master/scripts/travis-tool.sh
  - chmod 755 ./travis-tool.sh
  - ./travis-tool.sh bootstrap

install:
  - ./travis-tool.sh install_deps

<<<<<<< HEAD
script: ./travis-tool.sh run_tests

after_failure:
  - ./travis-tool.sh dump_logs

env:
  - WARNINGS_ARE_ERRORS=1
=======
script: 
  - ./travis-tool.sh run_tests
  - echo "devtools::test()" | R --vanilla
after_failure:
  - ./travis-tool.sh dump_logs

>>>>>>> fd9725b2

notifications:
  email:
    on_success: change
<<<<<<< HEAD
    on_failure: change
=======
    on_failure: change
>>>>>>> fd9725b2
<|MERGE_RESOLUTION|>--- conflicted
+++ resolved
@@ -10,28 +10,15 @@
 install:
   - ./travis-tool.sh install_deps
 
-<<<<<<< HEAD
 script: ./travis-tool.sh run_tests
 
 after_failure:
   - ./travis-tool.sh dump_logs
-
-env:
-  - WARNINGS_ARE_ERRORS=1
-=======
-script: 
-  - ./travis-tool.sh run_tests
-  - echo "devtools::test()" | R --vanilla
-after_failure:
-  - ./travis-tool.sh dump_logs
-
->>>>>>> fd9725b2
-
+  
+warnings_are_errors: 
+  false
+  
 notifications:
   email:
     on_success: change
-<<<<<<< HEAD
-    on_failure: change
-=======
-    on_failure: change
->>>>>>> fd9725b2
+    on_failure: change