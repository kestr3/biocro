# The _Update Documentation_ Workflow

This workflow, *Update Documentation*, runs Doxygen in various
configurations on the BioCro C++ Library source code and copies and
commits the result to the repository given as the value of the
"PUBLISH_TO" environment variable, currently
"ebimodeling/biocro-dev-documentation".  That repository is, in turn, set
up to publish to a _GitHub Pages_ Web site at the corresponding
canonical location (currently,
https://ebimodeling.github.io/biocro-dev-documentation/).

The workflow runs whenever changes to the C++ source files or the
files implementing this workflow are checked into the master branch.
It may also be run manually on the GitHub site.

In order for this to all work correctly, a number of set-up steps were
required:

1. An SSH public/private key pair was generated on a work station
using the command `ssh-keygen -t rsa -b 4096`.  (Use the `-C` option
to include a comment.  Use an empty pass-phrase) This key pair is used
in order to allow a workflow defined in _this_ repository to push
files to a _different_ repository (namely,
"ebimodeling/biocro-dev-documentation"); see steps 2 and 6 below.

2. The private key was added as a _secret_ in the
`ebimodeling/biocro` repository (*this* repository) under the key
`PRIVATE_SSH_KEY`.  (See
https://docs.github.com/en/actions/reference/encrypted-secrets#creating-encrypted-secrets-for-a-repository.
The key name matches the reference `secrets.PRIVATE_SSH_KEY` used in
the `document.yml` workflow file.)

3. The "ebimodeling/biocro-dev-documentation" repository was created.

4. A README.md file was added to the top-level directory of this new
repository with (relative) links pointing to the (prospective)
locations of various versions of the documentation.

5. _GitHub Pages_ was enabled for the
"ebimodeling/biocro-dev-documentation" repository (see
https://pages.github.com/).  This results in the files in this
repository getting automatically published as a Web site to the URL
https://ebimodeling.github.io/biocro-dev-documentation/.

6. The *public* SSH key was added as a deploy key to the
<<<<<<< HEAD
"ebimodeling/biocro-dev-documentation" repository under the name "Access
from ebimodeling/biocro-dev documentation workflow".  (See
=======
"ebimodeling/biocro-documentation" repository under the name "Access
from ebimodeling/biocro actions".  (See
>>>>>>> 73b1ceb4
https://docs.github.com/en/developers/overview/managing-deploy-keys#setup-2.
The name "Access from biocro action" is for informational purposes
only and has no programmatic significance.)
<|MERGE_RESOLUTION|>--- conflicted
+++ resolved
@@ -4,10 +4,10 @@
 configurations on the BioCro C++ Library source code and copies and
 commits the result to the repository given as the value of the
 "PUBLISH_TO" environment variable, currently
-"ebimodeling/biocro-dev-documentation".  That repository is, in turn, set
+"ebimodeling/biocro-documentation".  That repository is, in turn, set
 up to publish to a _GitHub Pages_ Web site at the corresponding
 canonical location (currently,
-https://ebimodeling.github.io/biocro-dev-documentation/).
+https://ebimodeling.github.io/biocro-documentation/).
 
 The workflow runs whenever changes to the C++ source files or the
 files implementing this workflow are checked into the master branch.
@@ -43,13 +43,8 @@
 https://ebimodeling.github.io/biocro-dev-documentation/.
 
 6. The *public* SSH key was added as a deploy key to the
-<<<<<<< HEAD
-"ebimodeling/biocro-dev-documentation" repository under the name "Access
-from ebimodeling/biocro-dev documentation workflow".  (See
-=======
 "ebimodeling/biocro-documentation" repository under the name "Access
 from ebimodeling/biocro actions".  (See
->>>>>>> 73b1ceb4
 https://docs.github.com/en/developers/overview/managing-deploy-keys#setup-2.
 The name "Access from biocro action" is for informational purposes
 only and has no programmatic significance.)
