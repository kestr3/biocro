name: Generate documentation

on:
<<<<<<< HEAD

  workflow_call:
    inputs:
      pkgdown-build:
        description: Build the pkgdown site
        type: boolean
        default: true
      bookdown-build:
        description: Build the developer manual
        type: boolean
        default: true
      doxygen-build:
        description: Build the Doxygen documentation
        type: boolean
        default: true
      publish:
        description: Publish the documentation
        type: boolean
        default: true
      custom-url:
        description: The base url for the pkgdown documentation
        type: string
        default: '' # (means the default will be computed below)

=======
  push:
    paths:
    # Include all possible Doxygen source files ...
    - 'src/**.cpp'
    - 'src/**.hpp'
    - 'src/**.h'
    - 'src/**.dox'
    - 'src/**.md'
    - 'src/**.markdown'
    - 'doxygen/markdown/*.md'
    # ... plus files administering the workflow ...
    - '.github/**'
    - 'doxygen/Makefile'
    - 'doxygen/Doxyfile'
>>>>>>> 73b1ceb4
  workflow_dispatch:
    inputs:
      pkgdown-build:
        description: Build the pkgdown site
        type: boolean
        default: true
      bookdown-build:
        description: Build the developer manual
        type: boolean
        default: true
      doxygen-build:
        description: Build the Doxygen documentation
        type: boolean
        default: true
      publish:
        description: Publish the documentation
        type: boolean
        default: false
      custom-url:
        description: The base url for the pkgdown documentation
        type: string
        default: '' # (means the default will be computed below)

env:
  # The documentation repository:
  PUBLISH_TO: "ebimodeling/biocro-dev-documentation"
  # Relative path from the GitHub workspace directory to the directory
  # where the documentation repository will be checked out:
  BIOCRO_DOCUMENTATION_ROOT: biocro_documentation_root

jobs:
  build:
    name: Build pkgdown, bookdown, and Doxygen documentation

    runs-on: ubuntu-latest

    steps:

    - name: 0. Set the environment variable VERSION using the GitHub ref name
      run: |
        # This is a very arcane Bash syntax for replacing occurrences of '/' in GITHUB_REF_NAME with '_':
        echo "VERSION=${GITHUB_REF_NAME////_}" >> $GITHUB_ENV

    - name: 1. Check out repository
      uses: actions/checkout@v3
      with:
        submodules: true

    - name: 2. Set up R
      if: inputs.bookdown-build || inputs.pkgdown-build
      uses: r-lib/actions/setup-r@v2

    - name: 3a. Install dependencies and pkgdown
      if: inputs.pkgdown-build
      uses: r-lib/actions/setup-r-dependencies@v2
      with:
        extra-packages: any::pkgdown, local::.

    - name: 3b. Install dependencies
      if: inputs.bookdown-build && !inputs.pkgdown-build
      uses: r-lib/actions/setup-r-dependencies@v2

    - name: 4. Build Bookdown book
      if: inputs.bookdown-build
      uses: './.github/actions/render_bookdown_book'

    - name: 5a. Compute base URL for pkgdown book
      if: inputs.pkgdown-build
      run: |
        if [[ inputs.publish == true ]]             # Use the computed default if we are publishing the site.
        then
          echo "BASE_URL=https://${PUBLISH_TO/\//.github.io\/}/$VERSION/pkgdown/" >> $GITHUB_ENV
        else
          echo "BASE_URL=${{ inputs.custom-url }}" >> $GITHUB_ENV
        fi

    - name: 5b. Build pkgdown book
      if: inputs.pkgdown-build
      uses: ./.github/actions/build_pkgdown_site
      with:
        base_url: ${{ env.BASE_URL }}

    - name: 6. Build Doxygen documentation
      if: inputs.doxygen-build
      uses: ./.github/actions/run_doxygen

    # The "PUBLISH_TO" repository is where the documentation will be
    # pushed to (on the default branch).  Providing ssh-key to this
    # checkout action gives us permission to check in our changes
    # later, in the Push step:

    - name: 7a. Check out the target "PUBLISH_TO" repository
      if: inputs.publish
      uses: actions/checkout@v3
      with:
        repository: ${{ env.PUBLISH_TO }}
        path: ${{ env.BIOCRO_DOCUMENTATION_ROOT }}
        ssh-key:  ${{ secrets.PRIVATE_SSH_KEY }}

    - name: 7b. Make sure that the root documentation directory exists
      if: '!inputs.publish'
      run: |
        mkdir -p ${{ env.BIOCRO_DOCUMENTATION_ROOT }}

    - name: 8. "Copy newly-generated documentation files into working
                copy of the target repository"

      env:

        # The Doxygen version directory names are hard-coded into the
        # Make file and are determined by the Make target.  An
        # exception to this is
        # "doxygen_docs_modules_public_members_only", which is
        # explicitly set as an output directory in the run_doxygen
        # action, overriding the default output directory for the Make
        # file target "module-docs-html".  (The default output
        # directory "doxygen_docs_modules" was already used as the
        # output directory for a version of the module documentation
        # that included documentation of private members, and we don't
        # want to overwrite it.)

        version_directories: "doxygen_docs_complete doxygen_docs_modules doxygen_docs_modules_public_members_only doxygen_docs_framework"

      working-directory: ${{ env.BIOCRO_DOCUMENTATION_ROOT }}

      run: |
        # (Re)create target documentation directory:
        mkdir -p $VERSION

        # Copy the respective documentation into them:

        if [[ ${{ inputs.pkgdown-build }} == true ]]
        then
            echo "Copying pkgdown files"
            rsync -a --delete ../docs/ $VERSION/pkgdown || true
        fi

        if [[ ${{ inputs.bookdown-build }} == true ]]
        then
            echo "copying bookdown files"
            rsync -a --delete ../bookdown/_book/ $VERSION/bookdown || true
        fi

        if [[ ${{ inputs.doxygen-build }} == true ]]
        then
            echo "copying doxygen files"
            mkdir -p $VERSION/doxygen
            for dir in ${{ env.version_directories }}; do

                # Copy the documentation for version $dir:
                rsync -a --delete ../doxygen/$dir/html/ $VERSION/doxygen/$dir || true

            done
        fi

    - name: 9. Commit updates and push to target (documentation) repository

      if: inputs.publish

      working-directory: ${{ env.BIOCRO_DOCUMENTATION_ROOT }}
      run: |

<<<<<<< HEAD
        # user.name and user.email are somewhat arbitrary but must be provided:
        git config user.name biocro-action
        git config user.email bogus@url.com
=======
        # user.name is somewhat arbitrary but must be provided:
        git config user.name biocro-action
>>>>>>> 73b1ceb4
        git add .
        git commit -m "generated pkgdown and bookdown documentation"
        git push

    - name: 10. Zip documentation
      if: always() # Even if some steps fail, at least try to make a documentation artifact.
      run: |
        tar -czf biocro-docs-from-$VERSION.tgz -C $BIOCRO_DOCUMENTATION_ROOT/$VERSION .

    - name: 11. Upload artifact containing documentation
      if: always() # Even if some steps fail, at least try to make a documentation artifact.
      uses: actions/upload-artifact@v3
      with:
        name: biocro-documentation
        path: biocro-docs-from-${{ env.VERSION }}.tgz
        retention-days: 3<|MERGE_RESOLUTION|>--- conflicted
+++ resolved
@@ -1,7 +1,6 @@
 name: Generate documentation
 
 on:
-<<<<<<< HEAD
 
   workflow_call:
     inputs:
@@ -26,22 +25,6 @@
         type: string
         default: '' # (means the default will be computed below)
 
-=======
-  push:
-    paths:
-    # Include all possible Doxygen source files ...
-    - 'src/**.cpp'
-    - 'src/**.hpp'
-    - 'src/**.h'
-    - 'src/**.dox'
-    - 'src/**.md'
-    - 'src/**.markdown'
-    - 'doxygen/markdown/*.md'
-    # ... plus files administering the workflow ...
-    - '.github/**'
-    - 'doxygen/Makefile'
-    - 'doxygen/Doxyfile'
->>>>>>> 73b1ceb4
   workflow_dispatch:
     inputs:
       pkgdown-build:
@@ -67,7 +50,7 @@
 
 env:
   # The documentation repository:
-  PUBLISH_TO: "ebimodeling/biocro-dev-documentation"
+  PUBLISH_TO: "ebimodeling/biocro-documentation"
   # Relative path from the GitHub workspace directory to the directory
   # where the documentation repository will be checked out:
   BIOCRO_DOCUMENTATION_ROOT: biocro_documentation_root
@@ -204,14 +187,9 @@
       working-directory: ${{ env.BIOCRO_DOCUMENTATION_ROOT }}
       run: |
 
-<<<<<<< HEAD
         # user.name and user.email are somewhat arbitrary but must be provided:
         git config user.name biocro-action
         git config user.email bogus@url.com
-=======
-        # user.name is somewhat arbitrary but must be provided:
-        git config user.name biocro-action
->>>>>>> 73b1ceb4
         git add .
         git commit -m "generated pkgdown and bookdown documentation"
         git push
