--- conflicted
+++ resolved
@@ -542,56 +542,26 @@
 /* awc, wiltp, fieldc = available water content, wilting point and field capacity */
 /* winds = wind speed */
 
-<<<<<<< HEAD
 double SoilEvapo(double LAI, double k, double air_temperature, double ppfd, double soil_water_content,
         double fieldc, double wiltp, double winds, double RelH, double rsec, 
         double soil_clod_size, double soil_reflectance, double soil_transmission, double specific_heat, double stefan_boltzman )
 {
-    double Evaporation = 0.0;
     int method = 1;
-
-    /* A simple way of calculating the proportion of the soil with direct radiation. */
-    double SoilArea = exp(-k * LAI);
-=======
-double SoilEvapo(double LAI, double k, double AirTemp, double IRad, double awc,
-        double fieldc, double wiltp, double winds, double RelH, double rsec )
-{
-    int method = 1;
-
-    const double SoilClodSize = 0.04;
-    const double SoilReflectance = 0.2;
-    const double SoilTransmission = 0.01;
-    const double SpecificHeat = 1010;
-    const double StefanBoltzman = 5.67e-8;
-
     /* A simple way of calculating the proportion of the soil that is hit by direct radiation. */
     double soil_area_sunlit_fraction = exp(-k * LAI);  // dimensionless.
->>>>>>> fe3e65ac
 
     /* For now the temperature of the soil will be the same as the air.
        At a later time this can be made more accurate. I looked at the equations for this and the issue is that it is strongly dependent on
        depth. Since the soil model now has a single layer, this cannot be implemented correctly at the moment.  */
     double SoilTemp = air_temperature;
 
-<<<<<<< HEAD
-    /* Let us use an idea of Campbell and Norman. Environmental Biophysics. */
-    /* If relative available water content is */
-    double rawc = (soil_water_content - wiltp) / (fieldc - wiltp);
-
-    /* Campbell and Norman. Environmental Physics, page 142 */
-    /* Maximum Uptake Rate */
-    double Up = 1 - pow((1 + 1.3 * rawc), -5);  // dimensionless. This is a useful idea because dry soils evaporate little water when dry.
-=======
-    double SoilTemp = AirTemp;
-
     /* From Campbell and Norman. Environmental Biophysics. */
     /* If relative available water content is */
     double rawc = (awc - wiltp) / (fieldc - wiltp);  // dimensionless. relative available water content.
 
-    /* Page 142 */
+    /* Campbell and Norman. Environmental Physics, page 142 */
     double maximum_uptake_rate = 1 - pow((1 + 1.3 * rawc), -5);  // dimenionless
     /* This is a useful idea because dry soils evaporate little water when dry*/
->>>>>>> fe3e65ac
 
     /* Total Radiation */
     /* Convert light assuming 1 micromole PAR photons = 0.235 J/s Watts*/
@@ -602,7 +572,6 @@
        */
     ppfd *= rsec; /* Radiation soil evaporation coefficient */
 
-<<<<<<< HEAD
     double TotalRadiation = ppfd * 0.235;
 
     double DdryA = TempToDdryA(air_temperature);
@@ -626,63 +595,19 @@
     double PhiN = Ja - rlc; /* Calculate the net radiation balance*/
     if (PhiN < 0) PhiN = 1e-7;
 
+    double Evaporation = 0.0;
     if (method == 0) {
         /* Priestly-Taylor */
-        Evaporation = 1.26 * (SlopeFS * PhiN) / (LHV * (SlopeFS + PsycParam));
+        Evaporation = 1.26 * (SlopeFS * PhiN) / (LHV * (SlopeFS + PsycParam));  // kg / m^2 / s.
     } else {
         /* Penman-Monteith */
-        Evaporation = (SlopeFS * PhiN + LHV * PsycParam * SoilBoundaryLayer * DeltaPVa) / (LHV * (SlopeFS + PsycParam));
-    }
-
-    const double cf2 = 3600 * 1e-3 * 10000;
-    /* 3600 converts seconds to hours */
-    /* 1e-3 converts millimoles to moles */
-    /* 10000 scales from meter squared to hectare */
-
-    /* Adding the area dependence and the effect of drying */
-    Evaporation *= SoilArea * Up * cf2;
-    if (Evaporation < 0) Evaporation = 1e-6;  // Prevent any odd values which might get through at very low light levels. 
-
-    return (Evaporation);
-=======
-    double TotalRadiation = IRad * 0.235;
-
-    double DdryA = TempToDdryA(AirTemp);
-    double LHV = TempToLHV(AirTemp) * 1e6;  // J / kg.
-    double SlopeFS = TempToSFS(AirTemp) * 1e-3;
-    double SWVC = TempToSWVC(AirTemp) * 1e-3;
-
-    double PsycParam = (DdryA * SpecificHeat) / LHV;
-    double DeltaPVa = SWVC * (1 - RelH / 100);
-
-    double BoundaryLayerThickness = 4e-3 * sqrt(SoilClodSize / winds);
-    double DiffCoef = 2.126e-5 * 1.48e-7 * SoilTemp;
-    double SoilBoundaryLayer = DiffCoef / BoundaryLayerThickness;
-
-    double Ja = 2 * TotalRadiation * ((1 - SoilReflectance - SoilTransmission) / (1 - SoilTransmission));
-
-    double rlc = 4 * StefanBoltzman * pow((273 + SoilTemp),3) * 0.005;
-    /* the last term should be the difference between air temperature and
-       soil. This is not actually calculated at the moment. Since this is
-       mostly relevant to the first soil layer where the temperatures are
-       similar. I will leave it like this for now. */
-
-    double PhiN = Ja - rlc; /* Net radiation. */
-    if (PhiN < 0) PhiN = 1e-7;
-
-    double Evaporation = 0.0;
-    if (method == 0) { /* Priestly-Taylor */
-        Evaporation = 1.26 * (SlopeFS * PhiN) / (LHV * (SlopeFS + PsycParam));  // kg / m^2 / s.
-    } else { /* Penman-Monteith */
         Evaporation = (SlopeFS * PhiN + LHV * PsycParam * SoilBoundaryLayer * DeltaPVa) / (LHV * (SlopeFS + PsycParam));  // kg / m^2 / s.
     }
 
-    /* Adding the area dependence and the effect of drying */
     Evaporation *= soil_area_sunlit_fraction * maximum_uptake_rate * 3600 * 1e-3 * 10000;  // Mg / ha / hr.  3600 s / hr. 1e-3 Mg / kg. 10000 m^2 / ha.
     if (Evaporation < 0) Evaporation = 1e-6;  // Prevent odd values at very low light levels.
 
     return Evaporation;  // Mg / ha / hr.
->>>>>>> fe3e65ac
 }
 
 // Helper function for watstr.
@@ -753,13 +678,10 @@
 
     double runoff = 0.0;
     double Nleach = 0.0;  /* Nleach is the NO3 leached. */
-<<<<<<< HEAD
+
     if (soil_water_fraction > theta_s) {
         runoff = (soil_water_fraction - theta_s) * soildepth; /* This is in meters */
-=======
-    if (aw > theta_s) {
-        runoff = (aw - theta_s) * soildepth; /* This is in meters */
->>>>>>> fe3e65ac
+
         /* Here runoff is interpreted as water content exceeding saturation level */
         /* Need to convert to units used in the Parton et al 1988 paper. */
         /* The data come in mm/hr and need to be in cm/month */
@@ -786,11 +708,8 @@
 
     /* This is drainage */
     if (awc > fieldc) {
-<<<<<<< HEAD
         double K_psim = Ks * pow((air_entry / tmp.psim), 2 + 3 / b); /* This is hydraulic conductivity */
-=======
-        double K_psim = soTexS.Ks * pow((soTexS.air_entry / tmp.psim), 2 + 3 / soTexS.b); /* This is hydraulic conductivity */
->>>>>>> fe3e65ac
+
         double J_w = -K_psim * (-tmp.psim / (soildepth * 0.5)) - g * K_psim; /*  Campbell, pg 129 do not ignore the graviational effect. I multiply soil depth by 0.5 to calculate the average depth */
         double drainage = J_w * 3600 * 0.9982 * 1e-3; /* This is flow in m^3 / (m^2 * hr). */
         awc = awc + drainage / soildepth;
