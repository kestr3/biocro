--- conflicted
+++ resolved
@@ -458,11 +458,7 @@
             LeafWS = soilMLS.rcoefSpleaf;
             soilEvap = soilMLS.SoilEvapo;
 
-<<<<<<< HEAD
             for(int i3 = 0; i3 < soilLayers; ++i3) {
-=======
-            for(size_t i3 = 0; i3 < soilLayers; ++i3) {
->>>>>>> f6d98a35
                 cws[i3] = soilMLS.cws[i3];
                 cwsVecSum += cws[i3];
                 water_status[i3 + i*soilLayers] = soilMLS.cws[i3];
@@ -782,11 +778,7 @@
         REAL(SoilEvaporation)[i] = soilEvap;
         REAL(LeafPsimVec)[i] = LeafPsim;
 
-<<<<<<< HEAD
         for(int layer = 0; layer < soilLayers; ++layer) {
-=======
-        for(size_t layer = 0; layer < soilLayers; ++layer) {
->>>>>>> f6d98a35
             REAL(psimMat)[layer + i * soilLayers] = results->psim[layer + i * soilLayers];
             REAL(cwsMat)[layer + i * soilLayers] = results->water_status[layer + i * soilLayers];
             REAL(rdMat)[layer + i * soilLayers] = results->root_distribution[layer + i * soilLayers];
