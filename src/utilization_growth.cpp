--- conflicted
+++ resolved
@@ -55,21 +55,12 @@
     double ratio_leaf = 1;
     double ratio_stem = 1;
 
-<<<<<<< HEAD
     double mass_fraction_leaf = mass_fraction_stem = mass_fraction_root = mass_fraction_rhizome = mass_fraction_grain = 0;
     if (Leaf != 0) mass_fraction_leaf = substrate_pool_leaf / Leaf;
     if (Stem != 0) mass_fraction_stem = substrate_pool_stem / Stem;
     if (Root != 0) mass_fraction_root = substrate_pool_root / Root;
     if (Rhizome != 0) mass_fraction_rhizome = substrate_pool_rhizome / Rhizome;
     if (Grain != 0) mass_fraction_grain = substrate_pool_grain / Grain;
-
-=======
-    double mass_fraction_leaf = substrate_pool_leaf / Leaf;
-    double mass_fraction_stem = substrate_pool_stem / Stem;
-    double mass_fraction_root = substrate_pool_root / Root;
-    double mass_fraction_rhizome = substrate_pool_rhizome / Rhizome;
-    double mass_fraction_grain = substrate_pool_grain / Grain;
->>>>>>> fecb1462
 
     // TODO: Change these so that S / T is 0 instead of transport = 0;
     double transport_leaf_to_stem =  beta*(mass_fraction_leaf - mass_fraction_stem) / resistance_leaf_to_stem;
@@ -83,17 +74,6 @@
     double utilization_root = mass_fraction_root * kRoot / (KmRoot + mass_fraction_root);
     double utilization_rhizome = mass_fraction_rhizome * kRhizome / (KmRhizome + mass_fraction_rhizome);
 
-
-<<<<<<< HEAD
-    /*if (transport_leaf_to_stem + utilization_leaf > substrate_pool_leaf + carbon_input) {
-        ratio_leaf = (substrate_pool_leaf + carbon_input) / (transport_leaf_to_stem + utilization_leaf);
-    }
-    derivs["newLeafcol"] = derivs["Leaf"] = utilization_leaf * ratio_leaf ;
-    derivs["substrate_pool_leaf"] = carbon_input + (-transport_leaf_to_stem - utilization_leaf) * ratio_leaf;*/
-
-    if (transport_leaf_to_stem + utilization_leaf + carbon_input < 0 && transport_leaf_to_stem + utilization_leaf + carbon_input > -carbon_input){
-        ratio_leaf = (substrate_pool_leaf + carbon_input) / (transport_leaf_to_stem + utilization_leaf);
-=======
     // When the change in the substrate pool would make the substrate pool negative, there are two special cases to handle: 1) The large time step produces nonsensible derivatives and 2) respiration uses more carbon than is available in the soluble substrate pool.
     if (carbon_input - transport_leaf_to_stem - utilization_leaf > -substrate_pool_leaf) {
         if (carbon_input < -substrate_pool_leaf) {  // Respiration uses more carbon than there is in the substrate pool. The carbon must come from somewhere, so even though utilization for growth is thought of as irreversible, remove previously fixed carbon and don't grow or transport carbon.
@@ -108,7 +88,7 @@
     } else {
         derivs["newLeafcol"] = derivs["Leaf"] = utilization_leaf;
         derivs["substrate_pool_leaf"] = carbon_input - transport_leaf_to_stem - utilization_leaf;
->>>>>>> fecb1462
+
     }
 
     /*if (transport_stem_to_grain + transport_stem_to_root + transport_stem_to_rhizome + utilization_stem > substrate_pool_stem + transport_leaf_to_stem) {
