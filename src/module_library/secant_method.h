--- conflicted
+++ resolved
@@ -32,16 +32,9 @@
     const double atol = 1e-12;
     const double rtol = 1e-12;
 
-<<<<<<< HEAD
-    secant_parameters(){};
-=======
     secant_parameters() {};
     secant_parameters (size_t max_iter, double atol, double rtol) :
         check{0}, counter{0}, max_iter{max_iter}, atol{atol}, rtol{rtol} {};
->>>>>>> de36f2c5
-
-    secant_parameters(size_t max_iter, double atol, double rtol)
-        : check{0}, counter{0}, max_iter{max_iter}, atol{atol}, rtol{rtol} {};
 };
 
 /**
