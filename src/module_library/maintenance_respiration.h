#ifndef MAINTENANCE_RESPIRATION_H
#define MAINTENANCE_RESPIRATION_H

#include "../framework/module.h"
#include "../framework/state_map.h"
#include "temperature_response_functions.h"  // for Q10_temprature_response

namespace standardBML
{
/**
 * @class maintenance_respiration
 *
 * @brief Calculates the change in plant organ biomasses due to maintenance respiration.
 *
 * The amount that each plant component respires is determined as a
 * percentage of its current biomass.
 * This ideas is from this paper:
 * (https://doi.org/10.1016/j.fcr.2010.07.007)
 */
class maintenance_respiration : public differential_module
{
   public:
    maintenance_respiration(
        state_map const& input_quantities,
        state_map* output_quantities)
        : differential_module{},

          // Get references to input quantities
          Leaf{get_input(input_quantities, "Leaf")},
          Stem{get_input(input_quantities, "Stem")},
          Root{get_input(input_quantities, "Root")},
          Rhizome{get_input(input_quantities, "Rhizome")},
          Grain{get_input(input_quantities, "Grain")},
          Shell{get_input(input_quantities, "Shell")},
          temp{get_input(input_quantities, "temp")},
          mrc_leaf{get_input(input_quantities, "mrc_leaf")},
          mrc_stem{get_input(input_quantities, "mrc_stem")},
          mrc_root{get_input(input_quantities, "mrc_root")},
          mrc_grain{get_input(input_quantities, "mrc_grain")},

          // Get pointers to output quantities
          Leaf_op{get_op(output_quantities, "Leaf")},
          Stem_op{get_op(output_quantities, "Stem")},
          Root_op{get_op(output_quantities, "Root")},
          Rhizome_op{get_op(output_quantities, "Rhizome")},
          Grain_op{get_op(output_quantities, "Grain")},
          Shell_op{get_op(output_quantities, "Shell")}
    {
    }
    static string_vector get_inputs();
    static string_vector get_outputs();
    static std::string get_name() { return "maintenance_respiration"; }

   private:
    // References to input quantities
    const double& Leaf;
    const double& Stem;
    const double& Root;
    const double& Rhizome;
    const double& Grain;
    const double& Shell;
    const double& temp;
    const double& mrc_leaf;
    const double& mrc_stem;
    const double& mrc_root;
    const double& mrc_grain;

    // Pointers to output quantities
    double* Leaf_op;
    double* Stem_op;
    double* Root_op;
    double* Rhizome_op;
    double* Grain_op;
    double* Shell_op;

    // Implement the pure virtual function do_operation():
    void do_operation() const override final;
};

string_vector maintenance_respiration::get_inputs()
{
    return {
<<<<<<< HEAD
        "Leaf",      // Mg / ha
        "Stem",      // Mg / ha
        "Root",      // Mg / ha
        "Rhizome",   // Mg / ha
        "Shell",     // Mg / ha
        "Grain",     // Mg / ha
        "temp",      // degree C
        "mrc_leaf",  // degree C
        "mrc_stem",  // degree C
        "mrc_root",  // degree C
        "mrc_grain"  // degree C
=======
        "Leaf",       // Mg / ha
        "Stem",       // Mg / ha
        "Root",       // Mg / ha
        "Rhizome",    // Mg / ha
        "Shell",      // Mg / ha
        "Grain",      // Mg / ha
        "temp",       // degree C
        "mrc_leaf",   // kg / kg / hr 
        "mrc_stem",   // kg / kg / hr 
        "mrc_root",   // kg / kg / hr 
        "mrc_grain"   // kg / kg / hr 
>>>>>>> acdc3ddc
    };
}

string_vector maintenance_respiration::get_outputs()
{
    return {
        "Leaf",     // Mg / ha
        "Stem",     // Mg / ha
        "Root",     // Mg / ha
        "Rhizome",  // Mg / ha
        "Shell",    // Mg / ha
        "Grain"     // Mg / ha
    };
}

void maintenance_respiration::do_operation() const
{
    double Tref = 25.0;  // reference temperature for the Q10 function

    double dLeaf = -Leaf * mrc_leaf * Q10_temperature_response(temp, Tref);  // Mg / ha

    double dStem = -Stem * mrc_stem * Q10_temperature_response(temp, Tref);

    double dRoot = -Root * mrc_root * Q10_temperature_response(temp, Tref);
    //assume rhizome has the same maintenance_respiration_coef as root
    double dRhizome = -Rhizome * mrc_root * Q10_temperature_response(temp, Tref);

    double dGrain = -Grain * mrc_grain * Q10_temperature_response(temp, Tref);
    //assume shell has the same maintenance_respiration_coef as grain
    double dShell = -Shell * mrc_grain * Q10_temperature_response(temp, Tref);  // Mg / ha

    update(Leaf_op, dLeaf);        // Mg / ha
    update(Stem_op, dStem);        // Mg / ha
    update(Root_op, dRoot);        // Mg / ha
    update(Rhizome_op, dRhizome);  // Mg / ha
    update(Grain_op, dGrain);      // Mg / ha
    update(Shell_op, dShell);      // Mg / ha
}

}  // namespace standardBML
#endif<|MERGE_RESOLUTION|>--- conflicted
+++ resolved
@@ -80,19 +80,6 @@
 string_vector maintenance_respiration::get_inputs()
 {
     return {
-<<<<<<< HEAD
-        "Leaf",      // Mg / ha
-        "Stem",      // Mg / ha
-        "Root",      // Mg / ha
-        "Rhizome",   // Mg / ha
-        "Shell",     // Mg / ha
-        "Grain",     // Mg / ha
-        "temp",      // degree C
-        "mrc_leaf",  // degree C
-        "mrc_stem",  // degree C
-        "mrc_root",  // degree C
-        "mrc_grain"  // degree C
-=======
         "Leaf",       // Mg / ha
         "Stem",       // Mg / ha
         "Root",       // Mg / ha
@@ -100,11 +87,10 @@
         "Shell",      // Mg / ha
         "Grain",      // Mg / ha
         "temp",       // degree C
-        "mrc_leaf",   // kg / kg / hr 
-        "mrc_stem",   // kg / kg / hr 
-        "mrc_root",   // kg / kg / hr 
-        "mrc_grain"   // kg / kg / hr 
->>>>>>> acdc3ddc
+        "mrc_leaf",   // kg / kg / hr
+        "mrc_stem",   // kg / kg / hr
+        "mrc_root",   // kg / kg / hr
+        "mrc_grain"   // kg / kg / hr
     };
 }
 
