--- conflicted
+++ resolved
@@ -214,7 +214,6 @@
      {"ed_gas_concentrations",                           &create_wrapper<ed_gas_concentrations>},
      {"ed_long_wave_energy_loss",                        &create_wrapper<ed_long_wave_energy_loss>},
      {"ed_penman_monteith_leaf_temperature",             &create_wrapper<ed_penman_monteith_leaf_temperature>},
-<<<<<<< HEAD
      {"partitioning_coefficient_logistic",             &create_wrapper<partitioning_coefficient_logistic>},
      {"partitioning_coefficient_logistic_seed",       &create_wrapper<partitioning_coefficient_logistic_seed>},
      {"partitioning_growth_seed",                      &create_wrapper<partitioning_growth_seed>},
@@ -226,7 +225,6 @@
      {"development_index",                             &create_wrapper<development_index>},
      {"soybean_development_rate_calculator",           &create_wrapper<soybean_development_rate_calculator>},
      {"thermaltime_development_rate_calculator",       &create_wrapper<thermaltime_development_rate_calculator>},
-=======
      {"ed_stomata_water_stress_linear",                  &create_wrapper<ed_stomata_water_stress_linear>},
      {"ed_apply_stomatal_water_stress_via_conductance",  &create_wrapper<ed_apply_stomatal_water_stress_via_conductance>},
      {"ed_apply_stomatal_water_stress_via_assimilation", &create_wrapper<ed_apply_stomatal_water_stress_via_assimilation>},
@@ -234,7 +232,6 @@
      {"ed_c4photo",                                      &create_wrapper<ed_c4photo>},
      {"ed_evapotrans2",                                  &create_wrapper<ed_evapotrans2>},
      {"ed_canac_leaf",                                   &create_wrapper<ed_canac_leaf>},
->>>>>>> 4af60f35
      {"golden_ratio_hyperbola",                          &create_wrapper<golden_ratio_hyperbola>},
      {"hyperbola_2d",                                    &create_wrapper<hyperbola_2d>},
      {"miscanthus_partitioning_coefficient_logistic",    &create_wrapper<miscanthus_partitioning_coefficient_logistic>}
