--- conflicted
+++ resolved
@@ -3,18 +3,12 @@
 
 #include "../framework_ed/se_module.h"
 #include "../framework/state_map.h"
-#include <cmath>                                      // for fabs and sqrt
-#include <algorithm>                                  // for std::min and std::max
-#include "../framework/constants.h"                   // for physical_constants::celsius_to_kelvin and physical_constants::ideal_gas_constant
-<<<<<<< HEAD
-#include "ed_nikolov_conductance.h"                   // for nikolov namespace
-#include "AuxBioCro.h"                                // for TempToLHV and other similar functions
-#include "../framework/se_solver_helper_functions.h"  // for generate_guess_list
-=======
-#include "ed_nikolov_conductance.h"         // for nikolov namespace
-#include "AuxBioCro.h"                      // for TempToLHV and other similar functions
+#include <cmath>                                         // for fabs and sqrt
+#include <algorithm>                                     // for std::min and std::max
+#include "../framework/constants.h"                      // for physical_constants::celsius_to_kelvin and physical_constants::ideal_gas_constant
+#include "ed_nikolov_conductance.h"                      // for nikolov namespace
+#include "AuxBioCro.h"                                   // for TempToLHV and other similar functions
 #include "../framework_ed/se_solver_helper_functions.h"  // for generate_guess_list
->>>>>>> d5e3be1c
 
 #include "ed_rh_to_mole_fraction.h"
 #include "ed_nikolov_conductance.h"
