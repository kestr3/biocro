--- conflicted
+++ resolved
@@ -136,13 +136,8 @@
     assim_ub = std::min(Ca * gbw / dr_boundary, assim_ub);
     double assim_lb = 0.5 * -Rd;
 
-<<<<<<< HEAD
-    secant_parameters secpar;
-    double const co2_assim_rate =
-=======
     secant_parameters secpar{1000, 1e-12, 1e-12};
-    double co2_assim_rate =
->>>>>>> dc9d91a7
+    const double co2_assim_rate =
         find_root_secant_method(
             check_assim_rate, assim_lb, assim_ub, secpar);
 
