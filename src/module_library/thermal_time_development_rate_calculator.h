#ifndef THERMAL_TIME_DEVELOPMENT_RATE_CALCULATOR_H
#define THERMAL_TIME_DEVELOPMENT_RATE_CALCULATOR_H

#include "../modules.h"
#include "../state_map.h"

/**
 * @class thermal_time_development_rate_calculator
 *
 * @brief Calculates hourly plant development rate based on thermal time ranges
 * of emergence, vegetative, and reproductive growth stages.
 *
 * This module is designed to be used with the `development_index module`.
 *
 * Based on growth rate functions from Osborne et al. and uses the following
 * `DVI` ranges:
 *
 * | Development index (DVI)         | Growth stages               |
 * | :-----------------------------: | :-------------------------: |
 * | \f$ -1 \le \text{DVI} < 0 \f$   | sowing to emergence         |
 * | \f$  0 \le \text{DVI} < 1 \f$   | vegetative growth stages    |
 * | \f$  1 \le \text{DVI} < 2 \f$   | reproductive growth stages  |
 *
 *
 * The `development_rate`, \f$ r \f$ is defined as:
 *
 * \f[ r = \frac{t-t_\text{base}}{TT_\text{stage}}, \f]
 *
 * where \f$ t \f$ is the temperature (`temp`), \f$ t_\text{base} \f$ is the
 * base temperature (`tbase`), and \f$ TT_\text{stage} \f$ is the accumulated
 * thermal time for each of the above three growth stages (`TTemr`, `TTveg`,
 * and `TTrep`).
 *
 *
 * ### References:
 *
 *  [Osborne, T. et al. 2015. “JULES-Crop: A Parametrisation of Crops in the Joint UK Land Environment
 *  Simulator.” Geoscientific Model Development 8(4): 1139–55.]
 *  (https://doi.org/10.5194/gmd-8-1139-2015)
 */
class thermal_time_development_rate_calculator : public direct_module
{
   public:
    thermal_time_development_rate_calculator(
        state_map const& input_quantities,
<<<<<<< HEAD
        state_map* output_quantities
    )
    : direct_module{"thermal_time_development_rate_calculator"},

    // Get pointers to input quantities
    DVI{get_input(input_quantities,"DVI")},
    temp{get_input(input_quantities,"temp")},
    tbase{get_input(input_quantities,"tbase")},
    TTemr{get_input(input_quantities,"TTemr")},
    TTveg{get_input(input_quantities, "TTveg")},
    TTrep{get_input(input_quantities, "TTrep")},

    // Get pointers to output quantities
    development_rate_per_hour_op{get_op(output_quantities,"development_rate_per_hour")}

    {}
=======
        state_map* output_quantities)
        : SteadyModule{"thermal_time_development_rate_calculator"},

          // Get pointers to input quantities
          time{get_input(input_quantities, "time")},
          sowing_time{get_input(input_quantities, "sowing_time")},
          DVI{get_input(input_quantities, "DVI")},
          temp{get_input(input_quantities, "temp")},
          tbase{get_input(input_quantities, "tbase")},
          TTemr{get_input(input_quantities, "TTemr")},
          TTveg{get_input(input_quantities, "TTveg")},
          TTrep{get_input(input_quantities, "TTrep")},

          // Get pointers to output quantities
          development_rate_per_hour_op{get_op(output_quantities, "development_rate_per_hour")}

    {
    }
>>>>>>> 9d1fa0f8
    static string_vector get_inputs();
    static string_vector get_outputs();

   private:
    // Pointers to input quantities
    double const& time;
    double const& sowing_time;
    double const& DVI;
    double const& temp;
    double const& tbase;
    double const& TTemr;
    double const& TTveg;
    double const& TTrep;

    // Pointers to output quantities
    double* development_rate_per_hour_op;

    // Implement the pure virtual function do_operation():
    void do_operation() const override final;
};

string_vector thermal_time_development_rate_calculator::get_inputs()
{
    return {
        "time",         // days
        "sowing_time",  // days
        "DVI",          // dimensionless, development index
        "temp",         // degrees C
        "tbase",        // degrees C, base temperature
        "TTemr",        // degrees C * days, thermal time from sowing to emergence
        "TTveg",        // degrees C * days, thermal time of vegetative states
        "TTrep"         // degrees C * days, thermal time of reproductive states
    };
}

string_vector thermal_time_development_rate_calculator::get_outputs()
{
    return {
        "development_rate_per_hour"  // hour^-1
    };
}

void thermal_time_development_rate_calculator::do_operation() const
{
    // Calculate the development_rate
    double development_rate;                      // day^-1
    double temp_diff = temp - tbase;              // degrees C
    temp_diff = (temp_diff > 0) ? temp_diff : 0;  // if temp < tbase, temp_diff = 0

    if (time < sowing_time) {
        // The seeds haven't been sown yet, so no development should occur
        development_rate = 0;  // day^-1
    } else if (DVI < -1) {
        // error, DVI out of bounds, this should never occur unless initial DVI
        // state is less than -1.
        development_rate = 0;
    } else if (DVI < 0) {
        // 1. Sowing to emergence
        development_rate = temp_diff / TTemr;  // day^-1

    } else if (DVI < 1) {
        // 2. Vegetative stages
        development_rate = temp_diff / TTveg;  // day^-1

    } else {
        // 3. Reproductive Stages
        development_rate = temp_diff / TTrep;  // day^-1
    }

    double development_rate_per_hour = development_rate / 24.0;  // hour^-1

    // Update the output quantity list
    update(development_rate_per_hour_op, development_rate_per_hour);
}

#endif<|MERGE_RESOLUTION|>--- conflicted
+++ resolved
@@ -43,26 +43,8 @@
    public:
     thermal_time_development_rate_calculator(
         state_map const& input_quantities,
-<<<<<<< HEAD
-        state_map* output_quantities
-    )
-    : direct_module{"thermal_time_development_rate_calculator"},
-
-    // Get pointers to input quantities
-    DVI{get_input(input_quantities,"DVI")},
-    temp{get_input(input_quantities,"temp")},
-    tbase{get_input(input_quantities,"tbase")},
-    TTemr{get_input(input_quantities,"TTemr")},
-    TTveg{get_input(input_quantities, "TTveg")},
-    TTrep{get_input(input_quantities, "TTrep")},
-
-    // Get pointers to output quantities
-    development_rate_per_hour_op{get_op(output_quantities,"development_rate_per_hour")}
-
-    {}
-=======
         state_map* output_quantities)
-        : SteadyModule{"thermal_time_development_rate_calculator"},
+        : direct_module{"thermal_time_development_rate_calculator"},
 
           // Get pointers to input quantities
           time{get_input(input_quantities, "time")},
@@ -79,7 +61,6 @@
 
     {
     }
->>>>>>> 9d1fa0f8
     static string_vector get_inputs();
     static string_vector get_outputs();
 
